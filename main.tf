locals {
  tags = merge(var.tags, {
    Environment = var.environment
  })

  s3_action_runner_url = "s3://${module.runner_binaries.bucket.id}/${module.runner_binaries.runner_distribution_object_key}"
}

resource "random_string" "random" {
  length  = 24
  special = false
  upper   = false
}

resource "aws_sqs_queue" "queued_builds" {
  name                        = "${var.environment}-queued-builds.fifo"
  delay_seconds               = 30
  fifo_queue                  = true
  receive_wait_time_seconds   = 10
  content_based_deduplication = true

  tags = var.tags
}

module "webhook" {
  source = "./modules/webhook"

  aws_region  = var.aws_region
  environment = var.environment
  tags        = local.tags

  sqs_build_queue           = aws_sqs_queue.queued_builds
  github_app_webhook_secret = var.github_app_webhook_secret
}

module "runners" {
  source = "./modules/runners"

  aws_region  = var.aws_region
  vpc_id      = var.vpc_id
  environment = var.environment
  tags        = local.tags

<<<<<<< HEAD
  s3_location_runner_distribution = module.dsitrubtion_cache.s3_location_runner_distribution
  sqs                             = module.agent.sqs

  github_app_client_id     = var.github_app_client_id
  github_app_client_secret = var.github_app_client_secret
  github_app_id            = var.github_app_id
  github_app_key_base64    = var.github_app_key_base64

  enable_organization_runners = var.enable_organization_runners
}

module "agent" {
  source = "./modules/agent"
=======
  s3_bucket_runner_binaries   = module.runner_binaries.bucket
  s3_location_runner_binaries = local.s3_action_runner_url
}

module "runner_binaries" {
  source = "./modules/runner-binaries-syncer"
>>>>>>> 1e4320f6

  aws_region  = var.aws_region
  environment = var.environment
  tags        = local.tags

  distribution_bucket_name = "${var.environment}-dist-${random_string.random.result}"
}

resource "aws_resourcegroups_group" "resourcegroups_group" {
  name = "${var.environment}-group"

  resource_query {
    query = <<-JSON
{
  "ResourceTypeFilters": [
    "AWS::AllSupported"
  ],
  "TagFilters": [
    {
      "Key": "Environment",
      "Values": ["${var.environment}"]
    }
  ]
}
  JSON
  }
}<|MERGE_RESOLUTION|>--- conflicted
+++ resolved
@@ -41,28 +41,12 @@
   environment = var.environment
   tags        = local.tags
 
-<<<<<<< HEAD
-  s3_location_runner_distribution = module.dsitrubtion_cache.s3_location_runner_distribution
-  sqs                             = module.agent.sqs
-
-  github_app_client_id     = var.github_app_client_id
-  github_app_client_secret = var.github_app_client_secret
-  github_app_id            = var.github_app_id
-  github_app_key_base64    = var.github_app_key_base64
-
-  enable_organization_runners = var.enable_organization_runners
-}
-
-module "agent" {
-  source = "./modules/agent"
-=======
   s3_bucket_runner_binaries   = module.runner_binaries.bucket
   s3_location_runner_binaries = local.s3_action_runner_url
 }
 
 module "runner_binaries" {
   source = "./modules/runner-binaries-syncer"
->>>>>>> 1e4320f6
 
   aws_region  = var.aws_region
   environment = var.environment
